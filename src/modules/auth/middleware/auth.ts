import { Request, Response, NextFunction } from "express";
import AuthService from "../services/auth.service";
import { JwtPayload, AuthenticatedRequest } from "../../../types";

const authService = new AuthService();

// Route configurations matching Next.js
const AUTH_ROUTES = {
  // Public routes (no auth required, but rate limited)
  PUBLIC: [
    "/auth/login",
    "/auth/register",
    "/auth/forgot-password",
    "/auth/reset-password",
    "/auth/verify-email",
    "/auth/resend-verification",
    "/auth/check-email",
    "/auth/check-email-verification",
    "/auth/validate-token",
    "/auth/google",
    "/auth/csrf-token",
    "/video/track-execution",
    "/webhook/workflow-error",
    "/webhook/stripe",
    "/socialbu/login",
    "/socialbu/save-token",
    "/socialbu/test",
    "/socialbu/accounts/connect",
    "/webhook/socialbu",
    "/webhook/test",
    "/schedule/test",
  ],

  // Protected routes (auth required)
  PROTECTED: [
<<<<<<< HEAD
    "/api/auth/me",
    "/api/auth/profile",
    "/api/auth/clear-expired-tokens",
    "/api/video/topics/:id",
    "/api/video/topics",
    "/api/video/topics/:topic",
    "/api/trends/real-estate",
    "/api/socialbu/accounts",
    "/api/socialbu/accounts/public",
    "/api/socialbu/test-auth",
    "/api/socialbu-media",
    "/api/socialbu-account",
    "/api/video-schedule/schedule",
    "/api/video-schedule/schedule/details",
    "/api/video-schedule/schedule/stats",
    "/api/video-schedule/schedule/:scheduleId",
    "/api/v2/video_avatar",
=======
    "/auth/me",
    "/auth/profile",
    "/auth/clear-expired-tokens",
    "/video/topics/:id",
    "/video/topics",
    "/video/topics/:topic",
    "/trends/real-estate",
    "/socialbu/accounts",
    "/socialbu/accounts/public",
    "/socialbu/test-auth",
    "/socialbu-media",
    "/socialbu-account",
    "/video-schedule/schedule",
    "/video-schedule/schedule/details",
    "/video-schedule/schedule/stats",
    "/video-schedule/schedule/:scheduleId",
>>>>>>> d640b46e
  ],

  // Video routes (auth required)
  VIDEO: ["/video/gallery", "/video/delete", "/video/download-proxy"],
};

/**
 * Check if route requires authentication
 */
export function requiresAuth(pathname: string): boolean {
  return (
    AUTH_ROUTES.PROTECTED.some((route) => pathname.startsWith(route)) ||
    AUTH_ROUTES.VIDEO.some((route) => pathname.startsWith(route))
  );
}

/**
 * Check if route is public
 */
export function isPublicRoute(pathname: string): boolean {
  return AUTH_ROUTES.PUBLIC.some((route) => pathname.startsWith(route));
}

/**
 * Extract user from JWT token
 */
async function extractUserFromToken(token: string) {
  try {
    const payload = authService.verifyToken(token) as JwtPayload;
    if (!payload) return null;

    const user = await authService.getCurrentUser(token);
    return user;
  } catch (error) {
    console.error("Token extraction error:", error);
    return null;
  }
}

/**
 * Authentication middleware
 */
export function authenticate() {
  return async (
    req: AuthenticatedRequest,
    res: Response,
    next: NextFunction
  ) => {
    const { path } = req;

    console.log(`🔐 Auth Middleware: Processing ${req.method} ${path}`);

    // Skip auth for public routes
    if (isPublicRoute(path)) {
      console.log(`🔐 Auth Middleware: Public route ${path}`);
      return next();
    }

    // Check if route requires authentication
    if (!requiresAuth(path)) {
      console.log(`🔐 Auth Middleware: No auth required for ${path}`);
      return next();
    }

    // Extract access token
    const authHeader = req.headers.authorization;
    const accessToken = authHeader?.replace("Bearer ", "");

    if (!accessToken) {
      console.log(`🔐 Auth Middleware: No access token for ${path}`);
      return res.status(401).json({
        success: false,
        message: "Access token is required",
      });
    }

    // Validate token and extract user
    const user = await extractUserFromToken(accessToken);
    console.log(`🔐 Auth Middleware: Extracted user for ${path}:`, user);
    if (!user) {
      console.log(`🔐 Auth Middleware: Invalid access token for ${path}`);
      return res.status(401).json({
        success: false,
        message: "Invalid or expired access token",
      });
    }

    // Add user to request object
    req.user = {
      _id: user._id.toString(),
      email: user.email,
      firstName: user.firstName,
      lastName: user.lastName,
    };
    console.log(`🔐 Auth Middleware: Set req.user for ${path}:`, req.user);

    console.log(`🔐 Auth Middleware: Authentication successful for ${path}`);
    next();
  };
}

/**
 * Optional authentication middleware (doesn't block if no token)
 */
export function optionalAuthenticate() {
  return async (
    req: AuthenticatedRequest,
    res: Response,
    next: NextFunction
  ) => {
    const authHeader = req.headers.authorization;
    const accessToken = authHeader?.replace("Bearer ", "");

    if (accessToken) {
      const user = await extractUserFromToken(accessToken);
      if (user) {
        req.user = {
          _id: user._id.toString(),
          email: user.email,
          firstName: user.firstName,
          lastName: user.lastName,
        };
      }
    }

    next();
  };
}<|MERGE_RESOLUTION|>--- conflicted
+++ resolved
@@ -33,25 +33,6 @@
 
   // Protected routes (auth required)
   PROTECTED: [
-<<<<<<< HEAD
-    "/api/auth/me",
-    "/api/auth/profile",
-    "/api/auth/clear-expired-tokens",
-    "/api/video/topics/:id",
-    "/api/video/topics",
-    "/api/video/topics/:topic",
-    "/api/trends/real-estate",
-    "/api/socialbu/accounts",
-    "/api/socialbu/accounts/public",
-    "/api/socialbu/test-auth",
-    "/api/socialbu-media",
-    "/api/socialbu-account",
-    "/api/video-schedule/schedule",
-    "/api/video-schedule/schedule/details",
-    "/api/video-schedule/schedule/stats",
-    "/api/video-schedule/schedule/:scheduleId",
-    "/api/v2/video_avatar",
-=======
     "/auth/me",
     "/auth/profile",
     "/auth/clear-expired-tokens",
@@ -68,7 +49,7 @@
     "/video-schedule/schedule/details",
     "/video-schedule/schedule/stats",
     "/video-schedule/schedule/:scheduleId",
->>>>>>> d640b46e
+    "/api/v2/video_avatar",
   ],
 
   // Video routes (auth required)
