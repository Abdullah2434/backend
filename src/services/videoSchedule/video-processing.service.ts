import VideoSchedule, { IVideoSchedule } from "../../models/VideoSchedule";
import ScheduleEmailService, {
  VideoGeneratedEmailData,
  VideoProcessingEmailData,
} from "../scheduleEmail.service";
import CaptionGenerationService from "../captionGeneration.service";
import { notificationService } from "../notification.service";
import { generateSpeech } from "../elevenLabsTTS.service";
import MusicTrack from "../../models/MusicTrack";
import { S3Service } from "../s3";
import { VideoScheduleAPICalls } from "./api-calls.service";
import { text } from "stream/consumers";

export class VideoScheduleProcessing {
  private emailService = new ScheduleEmailService();

  /**
   * Get pending videos for processing (30 minutes early)
   */
  async getPendingVideos(): Promise<IVideoSchedule[]> {
    const now = new Date();
    const thirtyMinutesFromNow = new Date(now.getTime() + 30 * 60 * 1000);

    return await VideoSchedule.find({
      isActive: true,
      "generatedTrends.scheduledFor": {
        $gte: now,
        $lte: thirtyMinutesFromNow,
      },
      "generatedTrends.status": "pending",
    });
  }

  /**
   * Process scheduled video
   */
  async processScheduledVideo(
    scheduleId: string,
    trendIndex: number,
    userSettings: any
  ): Promise<void> {
    const schedule = await VideoSchedule.findById(scheduleId);
    if (!schedule) throw new Error("Schedule not found");

    const trend = schedule.generatedTrends[trendIndex];
    if (!trend) throw new Error("Trend not found");

    schedule.generatedTrends[trendIndex].status = "processing";
    await schedule.save();

    // Send processing email (non-blocking)
    try {
      const processingEmailData: VideoProcessingEmailData = {
        userEmail: schedule.email,
        scheduleId: schedule._id.toString(),
        videoTitle: trend.description,
        videoDescription: trend.description,
        videoKeypoints: trend.keypoints,
        startedAt: new Date(),
        timezone: schedule.timezone,
      };
      await this.emailService.sendVideoProcessingEmail(processingEmailData);
    } catch (emailError) {
      console.error("Error sending video processing email:", emailError);
    }

    notificationService.notifyScheduledVideoProgress(
      schedule.userId.toString(),
      "video-creation",
      "progress",
      {
        message: `Scheduled video "${trend.description}" is being created`,
        scheduleId: scheduleId,
        trendIndex: trendIndex,
        videoTitle: trend.description,
      }
    );

    try {
      console.log("🎨 Generating social media captions...");
      const captions =
        await CaptionGenerationService.generateScheduledVideoCaptions(
          trend.description,
          trend.keypoints,
          {
            name: userSettings.name,
            position: userSettings.position,
            companyName: userSettings.companyName,
            city: userSettings.city,
            socialHandles: userSettings.socialHandles,
          }
        );

      console.log("✅ Captions generated successfully");

      // ✅ Helper functions to extract clean IDs and types
      const extractAvatarId = (avatarValue: any): string => {
        if (!avatarValue) return "";
        if (typeof avatarValue === "string") return avatarValue.trim();
        if (typeof avatarValue === "object" && avatarValue.avatar_id)
          return String(avatarValue.avatar_id).trim();
        return "";
      };

      const extractAvatarType = (avatarValue: any): string => {
        if (typeof avatarValue === "object" && avatarValue.avatarType)
          return String(avatarValue.avatarType).trim();
        return "video_avatar";
      };

      // ✅ Normalize avatar fields
      const titleAvatarId = extractAvatarId(userSettings.titleAvatar);
      const bodyAvatarId = extractAvatarId(
        userSettings.bodyAvatar || userSettings.avatar?.[0]
      );
      const conclusionAvatarId = extractAvatarId(userSettings.conclusionAvatar);

      const titleAvatarType = extractAvatarType(userSettings.titleAvatar);
      const bodyAvatarType = extractAvatarType(
        userSettings.bodyAvatar || userSettings.avatar?.[0]
      );
      const conclusionAvatarType = extractAvatarType(
        userSettings.conclusionAvatar
      );

      // ✅ Lookup avatar in DB with clean string ID
      const DefaultAvatar = require("../../models/avatar").default;
      const avatarDoc = await DefaultAvatar.findOne({
        avatar_id: titleAvatarId,
      });

      const gender = avatarDoc ? avatarDoc.gender : undefined;
      let voice_id: string | undefined = undefined;
      if (gender) {
        const DefaultVoice = require("../../models/voice").default;
        const voiceDoc = await DefaultVoice.findOne({ gender });
        voice_id = voiceDoc ? voiceDoc.voice_id : undefined;
      }

      // ==================== STEP 1: CREATE VIDEO (Prompt Generation) ====================
      const videoCreationData = {
        prompt: userSettings.prompt,
        avatar: titleAvatarId,
        name: userSettings.name,
        position: userSettings.position,
        companyName: userSettings.companyName,
        license: userSettings.license,
        tailoredFit: userSettings.tailoredFit,
        socialHandles: userSettings.socialHandles,
        videoTopic: trend.description,
        topicKeyPoints: trend.keypoints,
        city: userSettings.city,
        preferredTone: userSettings.preferredTone,
        zipCode: 90014,
        zipKeyPoints: "new bars and restaurants",
        callToAction: userSettings.callToAction,
        email: userSettings.email,
        timestamp: new Date().toISOString(),
        requestId: `scheduled_video_${Date.now()}_${Math.random()
          .toString(36)
          .substr(2, 9)}`,
        isScheduled: true,
        scheduleId: scheduleId,
        trendIndex: trendIndex,
      };

      console.log("🔄 Step 1: Calling Create Video API...");
      let enhancedContent: any;
      try {
        enhancedContent = await VideoScheduleAPICalls.callCreateVideoAPI(
          videoCreationData
        );
        console.log("✅ Step 1: Create Video API successful");
      } catch (err: any) {
        console.error("❌ Step 1 failed:", err);
        throw new Error(`Create Video API failed: ${err.message}`);
      }

      await new Promise((r) => setTimeout(r, 2000));

      // ==================== STEP 1.5: CALL ELEVENLABS TTS AND SECOND WEBHOOK ====================
      try {
        // Get voice_id from user settings
        const selectedVoiceId = userSettings.selectedVoiceId;
        if (!selectedVoiceId) {
          console.warn(
            "⚠️ No selectedVoiceId found in user settings, skipping ElevenLabs TTS"
          );
        } else {
          console.log(`🎤 Generating speech with voice_id: ${selectedVoiceId}`);

          // Call ElevenLabs TTS API
          const ttsResult = await generateSpeech({
            voice_id: selectedVoiceId,
            hook: enhancedContent.hook,
            body: enhancedContent.body,
            conclusion: enhancedContent.conclusion,
            output_format: "mp3_44100_128",
          });

          console.log("✅ ElevenLabs TTS completed:", {
            hook_url: ttsResult.hook_url,
            body_url: ttsResult.body_url,
            conclusion_url: ttsResult.conclusion_url,
          });

          // Get music URL for second webhook from selectedMusicTrackId
          // Auto: Find track by ID → Extract S3 key from s3FullTrackUrl → Convert to clean MP3 URL
          let musicUrl: string | undefined = undefined;

          if (userSettings.selectedMusicTrackId) {
            try {
              console.log(
                `🎵 Finding music track with ID: ${userSettings.selectedMusicTrackId}`
              );

              // Step 1: Find music track by ID from userSettings
              const musicTrack = await MusicTrack.findById(
                userSettings.selectedMusicTrackId
              );

              if (!musicTrack) {
                console.warn(
                  `⚠️ Music track not found with ID: ${userSettings.selectedMusicTrackId}`
                );
              } else if (!musicTrack.s3FullTrackUrl) {
                console.warn(
                  `⚠️ Music track has no s3FullTrackUrl: ${musicTrack._id}`
                );
              } else {
                console.log(
                  `✅ Found music track: ${musicTrack.name} (${musicTrack.energyCategory})`
                );

                // Step 2: Extract S3 key from s3FullTrackUrl (stored in DB)
                const extractS3KeyFromUrl = (url: string): string | null => {
                  try {
                    // If it's already a key (no http/https), return as is
                    if (
                      !url.startsWith("http://") &&
                      !url.startsWith("https://")
                    ) {
                      return url;
                    }

                    // If it's a URL, extract the path
                    const urlObj = new URL(url);
                    let s3Key = urlObj.pathname;

                    // Remove leading slash
                    if (s3Key.startsWith("/")) {
                      s3Key = s3Key.substring(1);
                    }

                    // Remove bucket name if present in path
                    const bucketEnv = process.env.AWS_S3_BUCKET || "";
                    const bucketName = bucketEnv.split("/")[0];
                    if (bucketName && s3Key.startsWith(bucketName + "/")) {
                      s3Key = s3Key.substring(bucketName.length + 1);
                    }

                    return s3Key;
                  } catch (error: any) {
                    console.error("Error extracting S3 key from URL:", error);
                    return null;
                  }
                };

                const s3Key = extractS3KeyFromUrl(musicTrack.s3FullTrackUrl);

                if (!s3Key) {
                  console.warn(
                    `⚠️ Could not extract S3 key from URL: ${musicTrack.s3FullTrackUrl}`
                  );
                } else {
                  console.log(`📦 Extracted S3 key: ${s3Key}`);

                  // Step 3: Ensure key ends with .mp3
                  const finalS3Key = s3Key.endsWith(".mp3")
                    ? s3Key
                    : s3Key + ".mp3";

                  // Step 4: Convert S3 key to clean MP3 URL (without query parameters)
                  const s3Service = new S3Service({
                    region: process.env.AWS_REGION || "us-east-1",
                    bucketName: process.env.AWS_S3_BUCKET || "",
                    accessKeyId: process.env.AWS_ACCESS_KEY_ID || "",
                    secretAccessKey: process.env.AWS_SECRET_ACCESS_KEY || "",
                  });

                  // Generate clean MP3 URL (S3 key is already stored in DB)
                  musicUrl = await s3Service.getMusicTrackUrl(
                    finalS3Key,
                    604800
                  );

                  // Ensure URL ends with .mp3 (safety check)
                  if (!musicUrl.endsWith(".mp3")) {
                    musicUrl = musicUrl + ".mp3";
                  }

                  console.log(
                    `✅ Music track URL generated (clean MP3 URL): ${musicUrl}`
                  );
                }
              }
            } catch (musicError: any) {
              console.error(
                `❌ Failed to get music track URL:`,
                musicError.message
              );
              // Don't fail the entire process, just log the error
            }
          } else {
            console.log(
              "ℹ️ No selectedMusicTrackId in user settings, skipping music"
            );
          }

          // Call second webhook with structured format
          // hook/body/conclusion are objects with audio URL, avatar, and avatarType
          const secondWebhookUrl = process.env.GENERATE_VIDEO_WEBHOOK_URL_2;
          if (secondWebhookUrl) {
            const secondWebhookPayload = {
              // Structured format: hook/body/conclusion as objects with text URL, audio URL, avatar, avatarType
              hook: {
<<<<<<< HEAD
                audio: ttsResult.hook_url, 
=======
                audio: ttsResult.hook_url, // URL from ElevenLabs TTS
>>>>>>> 66f76940
                avatar: titleAvatarId,
                avatarType: titleAvatarType,
              },
              body: {
<<<<<<< HEAD
                audio: ttsResult.body_url, 
=======
                audio: ttsResult.body_url, // URL from ElevenLabs TTS
>>>>>>> 66f76940
                avatar: bodyAvatarId,
                text: enhancedContent.body, // URL from ElevenLabs TTS
                avatarType: bodyAvatarType,
                text: enhancedContent.body,
              },
              conclusion: {
                audio: ttsResult.conclusion_url, 
                avatar: conclusionAvatarId,
                avatarType: conclusionAvatarType,
              },
              company_name: userSettings.companyName,
              social_handles: userSettings.socialHandles,
              license: userSettings.license,
              email: userSettings.email,
              title: trend.description,
              voice: voice_id,
              isDefault: avatarDoc?.default,
              timestamp: new Date().toISOString(),
              isScheduled: true,
              scheduleId: scheduleId,
              trendIndex: trendIndex,
              _captions: captions,
              // Include music URL (string) if available
              ...(musicUrl ? { music: musicUrl } : {}),
            };

            await VideoScheduleAPICalls.callSecondWebhook(
              secondWebhookUrl,
              secondWebhookPayload
            );
            console.log(
              "✅ Second webhook called successfully with videoGenerationData structure"
            );
          } else {
            console.log("⚠️ Second webhook URL not configured, skipping");
          }
        }
      } catch (ttsError: any) {
        console.error("❌ ElevenLabs TTS or second webhook failed:", ttsError);
        // Don't fail the entire process, just log the error
      }

<<<<<<< HEAD
=======
      // ==================== STEP 2: GENERATE VIDEO ====================
      // Create normalized structure with text + avatar + avatarType
      // This matches what the Generate Video API expects
>>>>>>> 66f76940
      // Generate Video API accepts flat format and converts internally
      // So we send: hook (text), body (text), conclusion (text) + separate avatar fields
      const videoGenerationData = {
        hook: enhancedContent.hook, // Text string from API
        body: enhancedContent.body, // Text string from API
        conclusion: enhancedContent.conclusion, // Text string from API
        company_name: userSettings.companyName,
        social_handles: userSettings.socialHandles,
        license: userSettings.license,
        email: userSettings.email,
        avatar_title: titleAvatarId,
        avatar_body: bodyAvatarId,
        avatar_conclusion: conclusionAvatarId,
        title: trend.description,
        voice: voice_id,
        isDefault: avatarDoc?.default,
        timestamp: new Date().toISOString(),
        isScheduled: true,
        scheduleId: scheduleId,
        trendIndex: trendIndex,
        _captions: captions,
      };

      console.log("🔄 Step 2: Calling Generate Video API...");
      try {
        await VideoScheduleAPICalls.callGenerateVideoAPI(videoGenerationData);
        console.log("✅ Step 2: Generate Video API completed successfully");
      } catch (err: any) {
        console.error("❌ Step 2: Generate Video API failed:", err);
        throw new Error(`Generate Video API failed: ${err.message}`);
      }

      console.log(
        `🎉 Scheduled video "${trend.description}" created successfully`
      );

      notificationService.notifyScheduledVideoProgress(
        schedule.userId.toString(),
        "video-creation",
        "success",
        {
          message: `Video "${trend.description}" creation initiated successfully`,
          scheduleId: scheduleId,
          trendIndex: trendIndex,
          videoTitle: trend.description,
          nextStep: "Video will be processed and auto-posted when ready",
        }
      );
    } catch (error: any) {
      console.error("Error processing scheduled video:", error);
      schedule.generatedTrends[trendIndex].status = "failed";
      await schedule.save();

      notificationService.notifyScheduledVideoProgress(
        schedule.userId.toString(),
        "video-creation",
        "error",
        {
          message: `Failed to create video "${trend.description}": ${error.message}`,
          scheduleId,
          trendIndex,
          videoTitle: trend.description,
          error: error.message,
        }
      );
    }
  }

  /**
   * Update video status after processing
   */
  async updateVideoStatus(
    scheduleId: string,
    trendIndex: number,
    status: "completed" | "failed",
    videoId?: string
  ): Promise<void> {
    const schedule = await VideoSchedule.findById(scheduleId);
    if (!schedule) {
      throw new Error("Schedule not found");
    }

    if (schedule.generatedTrends[trendIndex]) {
      schedule.generatedTrends[trendIndex].status = status;
      if (videoId) {
        schedule.generatedTrends[trendIndex].videoId = videoId;
      }
      await schedule.save();

      const trend = schedule.generatedTrends[trendIndex];

      // Send email notification for completed videos
      if (status === "completed") {
        try {
          // Check if this is the last video in the schedule
          const completedVideos = schedule.generatedTrends.filter(
            (t: any) => t.status === "completed"
          ).length;
          const totalVideos = schedule.generatedTrends.length;
          const isLastVideo = completedVideos === totalVideos;

          const emailData: VideoGeneratedEmailData = {
            userEmail: schedule.email,
            scheduleId: schedule._id.toString(),
            videoTitle: trend.description,
            videoDescription: trend.description,
            videoKeypoints: trend.keypoints,
            generatedAt: new Date(),
            videoId: videoId,
            isLastVideo: isLastVideo,
            timezone: schedule.timezone, // Add timezone for email display
          };

          await this.emailService.sendVideoGeneratedEmail(emailData);
        } catch (emailError) {
          console.error("Error sending video generated email:", emailError);
          // Don't fail the status update if email fails
        }
      }

      // Log status update (no WebSocket notification)
      const statusMessage =
        status === "completed"
          ? `✅ Scheduled video "${trend.description}" completed for user ${schedule.userId}`
          : `❌ Scheduled video "${trend.description}" failed for user ${schedule.userId}`;

      console.log(statusMessage);
    }
  }
}<|MERGE_RESOLUTION|>--- conflicted
+++ resolved
@@ -324,20 +324,12 @@
             const secondWebhookPayload = {
               // Structured format: hook/body/conclusion as objects with text URL, audio URL, avatar, avatarType
               hook: {
-<<<<<<< HEAD
-                audio: ttsResult.hook_url, 
-=======
                 audio: ttsResult.hook_url, // URL from ElevenLabs TTS
->>>>>>> 66f76940
                 avatar: titleAvatarId,
                 avatarType: titleAvatarType,
               },
               body: {
-<<<<<<< HEAD
-                audio: ttsResult.body_url, 
-=======
                 audio: ttsResult.body_url, // URL from ElevenLabs TTS
->>>>>>> 66f76940
                 avatar: bodyAvatarId,
                 text: enhancedContent.body, // URL from ElevenLabs TTS
                 avatarType: bodyAvatarType,
@@ -380,12 +372,6 @@
         // Don't fail the entire process, just log the error
       }
 
-<<<<<<< HEAD
-=======
-      // ==================== STEP 2: GENERATE VIDEO ====================
-      // Create normalized structure with text + avatar + avatarType
-      // This matches what the Generate Video API expects
->>>>>>> 66f76940
       // Generate Video API accepts flat format and converts internally
       // So we send: hook (text), body (text), conclusion (text) + separate avatar fields
       const videoGenerationData = {
