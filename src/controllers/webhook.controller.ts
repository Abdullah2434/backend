<<<<<<< HEAD
import { Request, Response } from 'express';
import WebhookService from '../services/webhook.service';
import WorkflowHistory from '../models/WorkflowHistory';
import { notificationService } from '../services/notification.service';
import {
  WebhookRequest,
  WebhookResponse,
  ApiResponse
} from '../types';
=======
import { Request, Response } from "express";
import WebhookService from "../services/webhook.service";
import VideoScheduleService from "../services/videoSchedule.service";
import { WebhookResult, ApiResponse } from "../types";
import WorkflowHistory from "../models/WorkflowHistory";
import { notificationService } from "../services/notification.service";
>>>>>>> d640b46e

const webhookService = new WebhookService();

/**
 * Custom webhook endpoint for video avatar notifications
 * POST /v2/webhook/avatar
 */
export async function avatarWebhook(req: Request, res: Response) {
  try {
    const {
      avatar_id,
      status,
      avatar_group_id,
      callback_id,
      user_id
    } = req.body;

    // Validate required fields
    if (!avatar_id || !status || !avatar_group_id) {
      return res.status(400).json({
        success: false,
        message: 'Missing required fields: avatar_id, status, and avatar_group_id are required'
      });
    }

    // Validate status
    if (!['completed', 'failed'].includes(status)) {
      return res.status(400).json({
        success: false,
        message: 'Invalid status. Must be "completed" or "failed"'
      });
    }

    const webhookPayload: WebhookRequest = {
      avatar_id,
      status,
      avatar_group_id,
      callback_id,
      user_id
    };

    // Get user token from headers
    const userToken = req.headers.authorization;

    // Process webhook with user authentication
    const result = await webhookService.processWebhookWithAuth(
      req.body.webhook_url || 'https://webhook.site/test',
      webhookPayload,
      userToken
    );

    return res.status(200).json(result);

  } catch (error: any) {
    console.error('Error processing avatar webhook:', error);
    
    return res.status(500).json({
      success: false,
      message: error.message || 'Internal server error'
    });
  }
}

/**
 * Test webhook endpoint
 * POST /v2/webhook/test
 */
export async function testWebhook(req: Request, res: Response) {
  try {
<<<<<<< HEAD
    const { webhook_url, user_token } = req.body;

    if (!webhook_url) {
      return res.status(400).json({
        success: false,
        message: 'webhook_url is required'
      });
    }

    // Test webhook with optional user authentication
    const result = await webhookService.testWebhook(webhook_url, user_token);

    return res.status(200).json(result);
=======
    console.log("Video complete webhook received:", req.body);

    const {
      videoId,
      status,
      s3Key,
      metadata,
      error,
      scheduleId,
      trendIndex,
      captions,
    } = req.body;

    console.log("📋 Webhook parameters:");
    console.log(`  📋 Video ID: ${videoId}`);
    console.log(`  📋 Status: ${status}`);
    console.log(`  📋 Schedule ID: ${scheduleId}`);
    console.log(`  📋 Trend Index: ${trendIndex}`);
    console.log(`  📋 Error: ${error}`);
>>>>>>> d640b46e

  } catch (error: any) {
    console.error('Error testing webhook:', error);
    
    return res.status(500).json({
      success: false,
      message: error.message || 'Internal server error'
    });
  }
}

/**
 * Verify webhook signature
 * POST /v2/webhook/verify
 */
export async function verifyWebhook(req: Request, res: Response) {
  try {
    const { payload, signature } = req.body;

    if (!payload || !signature) {
      return res.status(400).json({
        success: false,
        message: 'payload and signature are required'
      });
    }

    const isValid = webhookService.verifyWebhookSignature(payload, signature);

    return res.status(200).json({
      success: true,
      message: isValid ? 'Signature is valid' : 'Signature is invalid',
      data: { isValid }
    });

  } catch (error: any) {
    console.error('Error verifying webhook:', error);
    
    return res.status(500).json({
      success: false,
      message: error.message || 'Internal server error'
    });
  }
}

/**
 * Get webhook status
 * GET /v2/webhook/status
 */
export async function getWebhookStatus(req: Request, res: Response) {
  try {
    return res.status(200).json({
      success: true,
      message: 'Webhook service is operational',
      data: {
        timestamp: new Date().toISOString(),
        version: '1.0.0',
        features: [
          'User authentication',
          'Signature verification',
          'Custom payloads',
          'Error handling'
        ]
      }
    });
  } catch (error: any) {
    return res.status(500).json({
      success: false,
      message: error.message || 'Internal server error'
    });
  }
}

/**
 * Video complete webhook (legacy function for v1 compatibility)
 * POST /webhook/video-complete
 */
export async function videoComplete(req: Request, res: Response) {
  try {
    console.log('Video complete webhook received:', req.body);
    const { videoId, status, s3Key, metadata, error } = req.body;
    
    const result = await webhookService.handleVideoComplete({
      videoId,
      status,
      s3Key,
      metadata,
<<<<<<< HEAD
      error
    });
    
    return res.json(result);
  } catch (e: any) {
    console.error('Video complete webhook error:', e);
    return res.status(500).json({
      success: false,
      message: e.message || 'Internal server error'
=======
      error,
      scheduleId,
      trendIndex,
      captions,
    });

    return res.json(result);
  } catch (e: any) {
    console.error("Video complete webhook error:", e);

    return res.status(500).json({
      success: false,
      message: e.message || "Internal server error",
    });
  }
}

export async function scheduledVideoComplete(req: Request, res: Response) {
  try {
    console.log("Scheduled video complete webhook received:", req.body);

    const {
      videoId,
      status,
      s3Key,
      metadata,
      error,
      scheduleId,
      trendIndex,
      captions,
    } = req.body;

    // Validate required fields for scheduled videos
    if (!scheduleId || trendIndex === undefined) {
      return res.status(400).json({
        success: false,
        message: "Missing required fields: scheduleId, trendIndex",
      });
    }

    console.log("📋 Scheduled Video Webhook parameters:");
    console.log(`  📋 Video ID: ${videoId}`);
    console.log(`  📋 Status: ${status}`);
    console.log(`  📋 Schedule ID: ${scheduleId}`);
    console.log(`  📋 Trend Index: ${trendIndex}`);
    console.log(`  📋 Error: ${error}`);

    const result = await webhookService.handleVideoComplete({
      videoId,
      status,
      s3Key,
      metadata,
      error,
      scheduleId,
      trendIndex,
      captions,
    });

    return res.json(result);
  } catch (e: any) {
    console.error("Scheduled video complete webhook error:", e);

    return res.status(500).json({
      success: false,
      message: e.message || "Internal server error",
>>>>>>> d640b46e
    });
  }
}

/**
 * Handle workflow error (legacy function for v1 compatibility)
 * POST /webhook/workflow-error
 */
export async function handleWorkflowError(req: Request, res: Response) {
  try {
<<<<<<< HEAD
    console.log('Workflow error webhook received:', req.body);
    const { errorMessage, executionId } = req.body;
    
=======
    console.log("Workflow error webhook received:", req.body);

    const { errorMessage, executionId, scheduleId, trendIndex } = req.body;

>>>>>>> d640b46e
    // Validate required fields
    if (!errorMessage || !executionId) {
      return res.status(400).json({
        success: false,
<<<<<<< HEAD
        message: 'Missing required fields: errorMessage, executionId'
      });
    }

    // Find user by execution ID
    const workflowHistory = await WorkflowHistory.findOne({ executionId }).populate('userId');
=======
        message: "Missing required fields: errorMessage, executionId",
      });
    }
    console.log("Workflow error webhook received:", req.body);
    // Find user by execution ID
    const workflowHistory = await WorkflowHistory.findOne({
      executionId,
    }).populate("userId");

>>>>>>> d640b46e
    if (!workflowHistory) {
      console.log(`No workflow history found for execution ID: ${executionId}`);
      return res.status(404).json({
        success: false,
<<<<<<< HEAD
        message: 'Execution not found'
=======
        message: "Execution not found",
>>>>>>> d640b46e
      });
    }

    // Convert technical error to user-friendly message
    const userFriendlyMessage =
      "Video creation failed. Please try again or contact support if the issue persists.";

    // Update workflow history to mark as failed
<<<<<<< HEAD
    await WorkflowHistory.findOneAndUpdate({ executionId }, {
      status: 'failed',
      completedAt: new Date(),
      errorMessage: errorMessage
    });

    console.log(`Workflow history updated for execution ${executionId}: failed`);

    // Send socket notification to user
    console.log('Sending workflow error notification to user:', workflowHistory.userId._id.toString());
    notificationService.notifyUser(workflowHistory.userId._id.toString(), 'video-download-update', {
      type: 'error',
      status: 'error',
      message: userFriendlyMessage,
      timestamp: new Date().toISOString()
    });

    console.log(`Workflow error notification sent to user: ${workflowHistory.email}`);
=======
    await WorkflowHistory.findOneAndUpdate(
      { executionId },
      {
        status: "failed",
        completedAt: new Date(),
        errorMessage: errorMessage,
      }
    );
    console.log(
      `Workflow history updated for execution ${executionId}: failed`
    );

    // If schedule context is provided, mark schedule item as failed
    if (scheduleId && (trendIndex === 0 || Number.isInteger(trendIndex))) {
      try {
        const videoScheduleService = new VideoScheduleService();
        await videoScheduleService.updateVideoStatus(
          String(scheduleId),
          Number(trendIndex),
          "failed"
        );
        console.log(
          `📉 Marked schedule ${scheduleId} trend ${trendIndex} as failed due to workflow error`
        );
      } catch (updateErr) {
        console.warn(
          "Failed to update schedule status to failed from workflow-error webhook:",
          updateErr
        );
      }
    }

    // Send socket notification to user
    console.log(
      "Sending workflow error notification to user:",
      workflowHistory.userId._id.toString()
    );
    console.log("User :", workflowHistory);
    notificationService.notifyUser(
      workflowHistory.userId._id.toString(),
      "video-download-update",
      {
        type: "error",
        status: "error",
        message: userFriendlyMessage,
        timestamp: new Date().toISOString(),
      }
    );

    console.log(
      `Workflow error notification sent to user: ${workflowHistory.email}`
    );
>>>>>>> d640b46e

    return res.json({
      success: true,
      message: "Error notification sent successfully",
      data: {
        executionId,
        email: workflowHistory.email,
        originalError: errorMessage,
        userMessage: userFriendlyMessage,
<<<<<<< HEAD
        timestamp: new Date().toISOString()
      }
    });
  } catch (e: any) {
    console.error('Workflow error webhook error:', e);
    return res.status(500).json({
      success: false,
      message: e.message || 'Internal server error'
=======
        timestamp: new Date().toISOString(),
      },
    });
  } catch (e: any) {
    console.error("Workflow error webhook error:", e);

    return res.status(500).json({
      success: false,
      message: e.message || "Internal server error",
>>>>>>> d640b46e
    });
  }
}<|MERGE_RESOLUTION|>--- conflicted
+++ resolved
@@ -1,21 +1,10 @@
-<<<<<<< HEAD
-import { Request, Response } from 'express';
-import WebhookService from '../services/webhook.service';
-import WorkflowHistory from '../models/WorkflowHistory';
-import { notificationService } from '../services/notification.service';
-import {
-  WebhookRequest,
-  WebhookResponse,
-  ApiResponse
-} from '../types';
-=======
+
 import { Request, Response } from "express";
 import WebhookService from "../services/webhook.service";
 import VideoScheduleService from "../services/videoSchedule.service";
 import { WebhookResult, ApiResponse } from "../types";
 import WorkflowHistory from "../models/WorkflowHistory";
 import { notificationService } from "../services/notification.service";
->>>>>>> d640b46e
 
 const webhookService = new WebhookService();
 
@@ -85,21 +74,6 @@
  */
 export async function testWebhook(req: Request, res: Response) {
   try {
-<<<<<<< HEAD
-    const { webhook_url, user_token } = req.body;
-
-    if (!webhook_url) {
-      return res.status(400).json({
-        success: false,
-        message: 'webhook_url is required'
-      });
-    }
-
-    // Test webhook with optional user authentication
-    const result = await webhookService.testWebhook(webhook_url, user_token);
-
-    return res.status(200).json(result);
-=======
     console.log("Video complete webhook received:", req.body);
 
     const {
@@ -119,7 +93,58 @@
     console.log(`  📋 Schedule ID: ${scheduleId}`);
     console.log(`  📋 Trend Index: ${trendIndex}`);
     console.log(`  📋 Error: ${error}`);
->>>>>>> d640b46e
+
+    const result = await webhookService.handleVideoComplete({
+      videoId,
+      status,
+      s3Key,
+      metadata,
+      error,
+      scheduleId,
+      trendIndex,
+      captions,
+    });
+
+    return res.json(result);
+  } catch (e: any) {
+    console.error("Video complete webhook error:", e);
+
+    return res.status(500).json({
+      success: false,
+      message: e.message || "Internal server error",
+    });
+  }
+}
+
+export async function scheduledVideoComplete(req: Request, res: Response) {
+  try {
+    console.log("Scheduled video complete webhook received:", req.body);
+
+    const {
+      videoId,
+      status,
+      s3Key,
+      metadata,
+      error,
+      scheduleId,
+      trendIndex,
+      captions,
+    } = req.body;
+
+    // Validate required fields for scheduled videos
+    if (!scheduleId || trendIndex === undefined) {
+      return res.status(400).json({
+        success: false,
+        message: "Missing required fields: scheduleId, trendIndex",
+      });
+    }
+
+    console.log("📋 Scheduled Video Webhook parameters:");
+    console.log(`  📋 Video ID: ${videoId}`);
+    console.log(`  📋 Status: ${status}`);
+    console.log(`  📋 Schedule ID: ${scheduleId}`);
+    console.log(`  📋 Trend Index: ${trendIndex}`);
+    console.log(`  📋 Error: ${error}`);
 
   } catch (error: any) {
     console.error('Error testing webhook:', error);
@@ -206,17 +231,6 @@
       status,
       s3Key,
       metadata,
-<<<<<<< HEAD
-      error
-    });
-    
-    return res.json(result);
-  } catch (e: any) {
-    console.error('Video complete webhook error:', e);
-    return res.status(500).json({
-      success: false,
-      message: e.message || 'Internal server error'
-=======
       error,
       scheduleId,
       trendIndex,
@@ -225,64 +239,11 @@
 
     return res.json(result);
   } catch (e: any) {
-    console.error("Video complete webhook error:", e);
+    console.error("Scheduled video complete webhook error:", e);
 
     return res.status(500).json({
       success: false,
       message: e.message || "Internal server error",
-    });
-  }
-}
-
-export async function scheduledVideoComplete(req: Request, res: Response) {
-  try {
-    console.log("Scheduled video complete webhook received:", req.body);
-
-    const {
-      videoId,
-      status,
-      s3Key,
-      metadata,
-      error,
-      scheduleId,
-      trendIndex,
-      captions,
-    } = req.body;
-
-    // Validate required fields for scheduled videos
-    if (!scheduleId || trendIndex === undefined) {
-      return res.status(400).json({
-        success: false,
-        message: "Missing required fields: scheduleId, trendIndex",
-      });
-    }
-
-    console.log("📋 Scheduled Video Webhook parameters:");
-    console.log(`  📋 Video ID: ${videoId}`);
-    console.log(`  📋 Status: ${status}`);
-    console.log(`  📋 Schedule ID: ${scheduleId}`);
-    console.log(`  📋 Trend Index: ${trendIndex}`);
-    console.log(`  📋 Error: ${error}`);
-
-    const result = await webhookService.handleVideoComplete({
-      videoId,
-      status,
-      s3Key,
-      metadata,
-      error,
-      scheduleId,
-      trendIndex,
-      captions,
-    });
-
-    return res.json(result);
-  } catch (e: any) {
-    console.error("Scheduled video complete webhook error:", e);
-
-    return res.status(500).json({
-      success: false,
-      message: e.message || "Internal server error",
->>>>>>> d640b46e
     });
   }
 }
@@ -293,28 +254,13 @@
  */
 export async function handleWorkflowError(req: Request, res: Response) {
   try {
-<<<<<<< HEAD
-    console.log('Workflow error webhook received:', req.body);
-    const { errorMessage, executionId } = req.body;
-    
-=======
     console.log("Workflow error webhook received:", req.body);
 
     const { errorMessage, executionId, scheduleId, trendIndex } = req.body;
-
->>>>>>> d640b46e
     // Validate required fields
     if (!errorMessage || !executionId) {
       return res.status(400).json({
         success: false,
-<<<<<<< HEAD
-        message: 'Missing required fields: errorMessage, executionId'
-      });
-    }
-
-    // Find user by execution ID
-    const workflowHistory = await WorkflowHistory.findOne({ executionId }).populate('userId');
-=======
         message: "Missing required fields: errorMessage, executionId",
       });
     }
@@ -324,16 +270,11 @@
       executionId,
     }).populate("userId");
 
->>>>>>> d640b46e
     if (!workflowHistory) {
       console.log(`No workflow history found for execution ID: ${executionId}`);
       return res.status(404).json({
         success: false,
-<<<<<<< HEAD
-        message: 'Execution not found'
-=======
         message: "Execution not found",
->>>>>>> d640b46e
       });
     }
 
@@ -342,26 +283,6 @@
       "Video creation failed. Please try again or contact support if the issue persists.";
 
     // Update workflow history to mark as failed
-<<<<<<< HEAD
-    await WorkflowHistory.findOneAndUpdate({ executionId }, {
-      status: 'failed',
-      completedAt: new Date(),
-      errorMessage: errorMessage
-    });
-
-    console.log(`Workflow history updated for execution ${executionId}: failed`);
-
-    // Send socket notification to user
-    console.log('Sending workflow error notification to user:', workflowHistory.userId._id.toString());
-    notificationService.notifyUser(workflowHistory.userId._id.toString(), 'video-download-update', {
-      type: 'error',
-      status: 'error',
-      message: userFriendlyMessage,
-      timestamp: new Date().toISOString()
-    });
-
-    console.log(`Workflow error notification sent to user: ${workflowHistory.email}`);
-=======
     await WorkflowHistory.findOneAndUpdate(
       { executionId },
       {
@@ -414,7 +335,6 @@
     console.log(
       `Workflow error notification sent to user: ${workflowHistory.email}`
     );
->>>>>>> d640b46e
 
     return res.json({
       success: true,
@@ -424,16 +344,6 @@
         email: workflowHistory.email,
         originalError: errorMessage,
         userMessage: userFriendlyMessage,
-<<<<<<< HEAD
-        timestamp: new Date().toISOString()
-      }
-    });
-  } catch (e: any) {
-    console.error('Workflow error webhook error:', e);
-    return res.status(500).json({
-      success: false,
-      message: e.message || 'Internal server error'
-=======
         timestamp: new Date().toISOString(),
       },
     });
@@ -443,7 +353,6 @@
     return res.status(500).json({
       success: false,
       message: e.message || "Internal server error",
->>>>>>> d640b46e
     });
   }
 }